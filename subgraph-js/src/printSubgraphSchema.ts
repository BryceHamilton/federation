--- conflicted
+++ resolved
@@ -34,12 +34,6 @@
 import {
   gatherDirectives,
   federationDirectives,
-<<<<<<< HEAD
-  otherKnownDirectives,
-  // isFederationDirective,
-=======
-  isFederationDirective,
->>>>>>> 233ba2cb
 } from './directives';
 
 export function printSubgraphSchema(schema: GraphQLSchema): string {
